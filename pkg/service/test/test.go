--- conflicted
+++ resolved
@@ -38,22 +38,13 @@
 	MongoPassword    string
 	Delay            uint64
 	PassThorughPorts []uint
-<<<<<<< HEAD
 	ApiTimeout       uint64
 	Testsets         []string
 	AppContainer     string
 	AppNetwork       string
 	ProxyPort        uint32
-	NoiseConfig      map[string]interface{}
-=======
-	ApiTimeout uint64
-	Testsets []string
-	AppContainer string
-	AppNetwork string
-	ProxyPort uint32
-	GlobalNoise map[string]map[string][]string
-	TestsetNoise map[string]map[string]map[string][]string
->>>>>>> 7d204435
+	GlobalNoise      map[string]map[string][]string
+	TestsetNoise     map[string]map[string]map[string][]string
 }
 
 func NewTester(logger *zap.Logger) Tester {
@@ -185,16 +176,12 @@
 			t.logger.Info("no testset found with: ", zap.Any("name", sessionIndex))
 			continue
 		}
-<<<<<<< HEAD
-		testRunStatus := t.RunTestSet(sessionIndex, path, testReportPath, appCmd, options.AppContainer, options.AppNetwork, options.Delay, 0, initialisedValues.YamlStore, initialisedValues.LoadedHooks, initialisedValues.TestReportFS, nil, options.ApiTimeout, initialisedValues.Ctx, options.NoiseConfig, false)
-=======
 		noiseConfig := options.GlobalNoise
-		if tsNoise, ok := options.TestsetNoise[sessionIndex]; ok {
-			noiseConfig = JoinNoises(options.GlobalNoise, tsNoise)
-		}
-		testRunStatus := t.RunTestSet(sessionIndex, path, testReportPath, appCmd, options.AppContainer, options.AppNetwork, options.Delay, 0, ys, loadedHooks, testReportFS, nil, options.ApiTimeout, ctx, noiseConfig, false)
-
->>>>>>> 7d204435
+		if tcsNoise, ok := options.TestsetNoise[sessionIndex]; ok {
+			noiseConfig = JoinNoises(options.GlobalNoise, tcsNoise)
+		}
+
+		testRunStatus := t.RunTestSet(sessionIndex, path, testReportPath, appCmd, options.AppContainer, options.AppNetwork, options.Delay, 0, initialisedValues.YamlStore, initialisedValues.LoadedHooks, initialisedValues.TestReportFS, nil, options.ApiTimeout, initialisedValues.Ctx, noiseConfig, false)
 		switch testRunStatus {
 		case models.TestRunStatusAppHalted:
 			testRes = false
@@ -229,19 +216,10 @@
 	return false
 }
 
-<<<<<<< HEAD
 func (t *tester) InitialiseRunTestSet(cfg *RunTestSetConfig) InitialiseRunTestSetReturn {
 	var returnVal InitialiseRunTestSetReturn
 	var err error
 	returnVal.Tcs, err = cfg.YamlStore.ReadTestcase(filepath.Join(cfg.Path, cfg.TestSet, "tests"), nil)
-=======
-func (t *tester) RunTestSet(testSet, path, testReportPath, appCmd, appContainer, appNetwork string, delay uint64, pid uint32, ys platform.TestCaseDB, loadedHooks *hooks.Hook, testReportFS yaml.TestReportFS, testRunChan chan string, apiTimeout uint64, ctx context.Context, noiseConfig models.GlobalNoise, serveTest bool) models.TestRunStatus {
-
-	// Recover from panic and gracfully shutdown
-	defer loadedHooks.Recover(pkg.GenerateRandomID())
-
-	tcs, err := ys.ReadTestcase(filepath.Join(path, testSet, "tests"), nil)
->>>>>>> 7d204435
 	if err != nil {
 		t.logger.Error("Error in reading the testcase", zap.Error(err))
 		returnVal.InitialStatus = models.TestRunStatusFailed
@@ -267,31 +245,7 @@
 	returnVal.ErrChan = make(chan error, 1)
 	t.logger.Debug("", zap.Any("app pid", cfg.Pid))
 
-<<<<<<< HEAD
 	if len(cfg.AppCmd) == 0 && cfg.Pid != 0 {
-=======
-	t.logger.Debug(fmt.Sprintf("the config mocks for %s are: %v\nthe testcase mocks are: %v", testSet, configMocks, tcsMocks))
-	loadedHooks.SetConfigMocks(configMocks)
-	loadedHooks.SetTcsMocks(tcsMocks)
-
-	errChan := make(chan error, 1)
-	t.logger.Debug("", zap.Any("app pid", pid))
-
-	isApplicationStopped := false
-
-	defer func() {
-		if len(appCmd) == 0 && pid != 0 {
-			t.logger.Debug("no need to stop the user application when running keploy tests along with unit tests")
-		} else {
-			// stop the user application
-			if !isApplicationStopped && !serveTest {
-				loadedHooks.StopUserApplication()
-			}
-		}
-	}()
-
-	if len(appCmd) == 0 && pid != 0 {
->>>>>>> 7d204435
 		t.logger.Debug("running keploy tests along with other unit tests")
 	} else {
 		t.logger.Info("running user application for", zap.Any("test-set", models.HighlightString(cfg.TestSet)))
@@ -374,47 +328,7 @@
 			t.logger.Info("result", zap.Any("testcase id", models.HighlightFailingString(cfg.Tc.Name)), zap.Any("testset id", models.HighlightFailingString(cfg.TestSet)), zap.Any("passed", models.HighlightFailingString("false")))
 			return
 		}
-<<<<<<< HEAD
 		testPass, testResult := t.testHttp(*cfg.Tc, resp, cfg.NoiseConfig)
-=======
-		switch tc.Kind {
-		case models.HTTP:
-			started := time.Now().UTC()
-			t.logger.Debug("Before simulating the request", zap.Any("Test case", tc))
-
-			ok, _ := loadedHooks.IsDockerRelatedCmd(appCmd)
-			if ok || dIDE {
-				tc.HttpReq.URL = replaceHostToIP(tc.HttpReq.URL, userIp)
-				t.logger.Debug("", zap.Any("replaced URL in case of docker env", tc.HttpReq.URL))
-			}
-			t.logger.Debug(fmt.Sprintf("the url of the testcase: %v", tc.HttpReq.URL))
-			resp, err := pkg.SimulateHttp(*tc, testSet, t.logger, apiTimeout)
-			t.logger.Debug("After simulating the request", zap.Any("test case id", tc.Name))
-			t.logger.Debug("After GetResp of the request", zap.Any("test case id", tc.Name))
-
-			if err != nil {
-				t.logger.Info("result", zap.Any("testcase id", models.HighlightFailingString(tc.Name)), zap.Any("testset id", models.HighlightFailingString(testSet)), zap.Any("passed", models.HighlightFailingString("false")))
-				continue
-			}
-
-			testPass, testResult := t.testHttp(*tc, resp, noiseConfig)
-
-			if !testPass {
-				t.logger.Info("result", zap.Any("testcase id", models.HighlightFailingString(tc.Name)), zap.Any("testset id", models.HighlightFailingString(testSet)), zap.Any("passed", models.HighlightFailingString(testPass)))
-			} else {
-				t.logger.Info("result", zap.Any("testcase id", models.HighlightPassingString(tc.Name)), zap.Any("testset id", models.HighlightPassingString(testSet)), zap.Any("passed", models.HighlightPassingString(testPass)))
-			}
-
-			testStatus := models.TestStatusPending
-			if testPass {
-				testStatus = models.TestStatusPassed
-				success++
-			} else {
-				testStatus = models.TestStatusFailed
-				failure++
-				status = models.TestRunStatusFailed
-			}
->>>>>>> 7d204435
 
 		if !testPass {
 			t.logger.Info("result", zap.Any("testcase id", models.HighlightFailingString(cfg.Tc.Name)), zap.Any("testset id", models.HighlightFailingString(cfg.TestSet)), zap.Any("passed", models.HighlightFailingString(testPass)))
@@ -494,11 +408,7 @@
 
 	err = cfg.TestReportFS.Write(context.Background(), cfg.TestReportPath, cfg.TestReport)
 
-<<<<<<< HEAD
 	t.logger.Info("test report for "+cfg.TestSet+": ", zap.Any("name: ", cfg.TestReport.Name), zap.Any("path: ", cfg.Path+"/"+cfg.TestReport.Name))
-=======
-	t.logger.Info("test report for "+testSet+": ", zap.Any("name: ", testReport.Name), zap.Any("path: ", path+"/"+testReport.Name))
->>>>>>> 7d204435
 
 	if *cfg.Status == models.TestRunStatusFailed {
 		pp.SetColorScheme(models.FailingColorScheme)
@@ -506,11 +416,7 @@
 		pp.SetColorScheme(models.PassingColorScheme)
 	}
 
-<<<<<<< HEAD
 	pp.Printf("\n <=========================================> \n  TESTRUN SUMMARY. For testrun with id: %s\n"+"\tTotal tests: %s\n"+"\tTotal test passed: %s\n"+"\tTotal test failed: %s\n <=========================================> \n\n", cfg.TestReport.TestSet, cfg.TestReport.Total, cfg.TestReport.Success, cfg.TestReport.Failure)
-=======
-	pp.Printf("\n <=========================================> \n  TESTRUN SUMMARY. For testrun with id: %s\n"+"\tTotal tests: %s\n"+"\tTotal test passed: %s\n"+"\tTotal test failed: %s\n <=========================================> \n\n", testReport.TestSet, testReport.Total, testReport.Success, testReport.Failure)
->>>>>>> 7d204435
 
 	if err != nil {
 		t.logger.Error(err.Error())
@@ -523,7 +429,7 @@
 }
 
 // testSet, path, testReportPath, appCmd, appContainer, appNetwork, delay, pid, ys, loadedHooks, testReportFS, testRunChan, apiTimeout, ctx
-func (t *tester) RunTestSet(testSet, path, testReportPath, appCmd, appContainer, appNetwork string, delay uint64, pid uint32, ys platform.TestCaseDB, loadedHooks *hooks.Hook, testReportFS yaml.TestReportFS, testRunChan chan string, apiTimeout uint64, ctx context.Context, noiseConfig map[string]interface{}, serveTest bool) models.TestRunStatus {
+func (t *tester) RunTestSet(testSet, path, testReportPath, appCmd, appContainer, appNetwork string, delay uint64, pid uint32, ys platform.TestCaseDB, loadedHooks *hooks.Hook, testReportFS yaml.TestReportFS, testRunChan chan string, apiTimeout uint64, ctx context.Context, noiseConfig models.GlobalNoise, serveTest bool) models.TestRunStatus {
 	cfg := &RunTestSetConfig{
 		TestSet:        testSet,
 		Path:           path,
@@ -671,15 +577,17 @@
 		headerNoise = noiseConfig["header"]
 	)
 
-	for field, regexArr := range noise {
-		a := strings.Split(field, ".")
-		if len(a) > 1 && a[0] == "body" {
-			x := strings.Join(a[1:], ".")
-			bodyNoise[x] = regexArr
-		} else if a[0] == "header" {
-			headerNoise[a[len(a)-1]] = regexArr
-		}
-	}
+
+		for field, regexArr := range noise {
+			a := strings.Split(field, ".")
+			if len(a) > 1 && a[0] == "body" {
+				x := strings.Join(a[1:], ".")
+				bodyNoise[x] = regexArr
+			} else if a[0] == "header" {
+				headerNoise[a[len(a)-1]] = regexArr
+			}
+		}
+	
 
 	// stores the json body after removing the noise
 	cleanExp, cleanAct := "", ""
